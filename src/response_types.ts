import { ERC20Token, OrderStatus, TradedPair } from "./request_types";
import { Address } from "./types";
import { ExchangeTicker } from "./api";

/**
 * Represents the result of an operation.
 */
export interface Result<T> {
  result?: T; // The result of the operation, omitted if operation failed
  code?: number; // The status code of the operation, might be omitted in case of successful operation
  error?: string; // The error message, if any, human-readable
  exception?: Error; // The exception, if any
}

/**
 * Represents a level in the order book.
 */
export interface TableLevel {
  price: bigint; // The price of the level in raw format
  volume: bigint; // The volume at this level, in quote asset.
  orders: number; // The number of orders at this level.
}

/**
 * Represents the Best Bid and Offer (BBO).
 */
export interface BBO {
  bid?: TableLevel | null; // The best bid level.
  ask?: TableLevel | null; // The best ask level.
  ts: number; // The timestamp when the BBO was sent.
  pair: TradedPair; // The traded pair associated with the BBO.
}

/**
 * Represents the order book table.
 */
<<<<<<< HEAD
export interface Table<T extends string | bigint> {
  bids: [T, T, number][]; // Array of bid levels [price, volume, orders].
  asks: [T, T, number][]; // Array of ask levels [price, volume, orders].
=======
export interface Table {
  bids: [bigint, bigint, number][]; // Array of bid levels [price, volume, orders].
  asks: [bigint, bigint, number][]; // Array of ask levels [price, volume, orders].
  msg_id: bigint; // The message ID of the snapshot.
>>>>>>> 21baeb35
}

/**
 * Represents a snapshot of the order book.
 */
<<<<<<< HEAD
export interface Snapshot<T extends string | bigint> {
  levels: Table<T>; // The levels of the order book.
  msg_id: string; // The message ID of the snapshot.
=======
export interface Snapshot {
  levels: Table; // The levels of the order book.
>>>>>>> 21baeb35
  time: number; // The timestamp when the snapshot was taken.
  msg_ids_start: string; // The starting message ID of the snapshot.
  msg_ids_end: string; // The ending message ID of the snapshot.
  pair: TradedPair; // The traded pair associated with the snapshot.
}

/**
 * Represents an update to the order book table.
 */
export interface TableUpdate<T extends string | bigint> extends Table<T> {
  msg_id: bigint; // The message ID of the update.
  time: number; // The timestamp when the update was received.
  pair: TradedPair; // The traded pair associated with the update.
  msg_ids_start: bigint; // The starting message ID of the snapshot.
  msg_ids_end: bigint;
}

/**
 * Represents a user's balance of an ERC20 token.
 */
export interface Balance {
  token: ERC20Token; // The ERC20 token.
  balance: bigint; // The available balance of the token on exchange.
  locked: bigint; // The locked or reserved balance of the token exchange.
}

export type FeeTuple = [number, number]; // Array of maker and taker fees in percentage basis points.

/**
 * Represents a user's trading fee for a specific traded pair.
 */
export interface UserFee extends TradedPair {
  fee: FeeTuple; // Array of maker and taker fees in percentage basis points.
}

/**
 * Represents user information including balances and fees on exchange.
 */
export interface UserInfo {
  nonce: number; // The nonce value for the user.
  balances: Balance[]; // Array of token balances held by the user.
  fees: UserFee[]; // Array of trading fees applicable to the user.
}

export enum MatchingEngineResult {
  SLIPPAGE = "SLIPPAGE", // hit slippage while processing taker order (hit protection price)
  OK = "OK",
  EXPIRED = "EXPIRED",
  HIT_SWAPS_LIMIT = " HIT_SWAPS_LIMIT",
  MIN_RECEIVE_FAILED = "MIN_RECEIVE_FAILED",
  NOT_ENOUGH_LIQUIDITY = "NOT_ENOUGH_LIQUIDITY",
  GAS_COST = "GAS_COST", // gas higher than settled trades post fees
  FAILED_VALIDATION = "FAILED_VALIDATION", // deep validation of order was unsuccessful
  MAX_SPENT_FAILED = "MAX_SPENT_FAILED",
}

export interface SorReport {
  leftovers: { ERC20Token: string }; // note not normalized
  receive_token: ERC20Token;
  fill_receive_qty: bigint;
}
/**
 * Represents an execution report for an order.
 */
export interface ExecutionReport {
  client: Address; // maker of order
  pair: TradedPair; // The traded pair associated with the execution.
  fill_price: bigint; // The price at which the order was filled.
  fill_base_qty: bigint; // The filled quantity in the base token.
  fill_quote_qty: bigint; // The filled quantity in the quote token.
  acc_base_qty: bigint; // The accumulated filled quantity in the base token.
  acc_quote_qty: bigint; // The accumulated filled quantity in the quote token.
  hash: string; // The order hash.
  is_sell_side: boolean; // Indicates whether the order was on the sell side.
  status: OrderStatus; // The status of the order.
  matcher_result: MatchingEngineResult; // result that yields matching engine
  sor?: SorReport;
}

/**
 * Represent fill transaction info that is sent as soon rollup happened
 */
export interface FillTransactionInfo {
  client: Address;
  tx_hash: string;
  order_hash: string;
  source: string;
  old_tx_hash: string;
}

/**
 * Represent validation error for WITHDRAW/CANCEL_ALL and etc
 */
export interface PrivateReport {
  client: Address;
  report_type: string;
  req_hash: bigint;
  entity_hash: bigint;
  error_code_orderbook: string | undefined;
  tx_hash: string | undefined;
}

/**
 * Represents result of cancel all by ticker indicating that exchange cancelled all user orders for particular ExchangeTicker
 */
export interface CancelAllReport {
  client: Address; // trader
  cancel_ticker_hash: string; // hash of the request
}

/**
 * Represents a trade.
 */
export interface Trade {
  price: bigint; // The price at which the trade occurred.
  base_qty: bigint; // The quantity of the base currency involved in the trade.
  quote_qty: bigint; // The quantity of the quote currency involved in the trade.
  is_sell_side: boolean; // Indicates whether the trade was on the sell side.
  time: number; // The timestamp when the trade occurred.
}

/**
 * Interface representing the configuration for number of steps each rollup action would require
 */
export interface StepsConfiguration {
  withdraw: number;
  swapRouter: number;
  swapEcosystem: number;
  nonce: number;
}

/**
 * Interface representing the specification for an exchange ticker.
 */
export interface TickerSpecification {
  /**
   * The exchange ticker details, eg ETH/USDT, router book
   */
  ticker: ExchangeTicker;
  /**
   * The raw price increment for the price (min tick for price) e.g.  10**5 (0.1) for USDT in quote asset
   */
  rawPriceIncrement: bigint;
  /**
   * Minimum amount that can be traded under this market in base asset, 10**15 (0.001) for ETH
   */
  rawMinQuoteQty: bigint;
  /**
   * Minimal increment in base qty (min tick for qty). for example 10**14 (0.0001) for ETH
   */
  rawQuoteQtyIncrement: bigint;
}

/**
 * Interface that defines the specifications for a router, including fees and addresses related to the router's operation
 */
export interface RouterSpecification {
  /**
   * The router taker basis points.
   * This represents the fee in percent of basis points that the client as taker would be charged which goes to router fee recipient
   */
  routerTakerPbips: number;
  /**
   * The router maker basis points.
   * This represents the fee in percent of basis points that the client as maker would be charged which goes to router fee recipient
   */
  routerMakerPbips: number;
  /**
   * The address of the router signer.
   * This is the address which used for signing order on behalf or router fee recipient
   */
  routerSigner: Address;
  /**
   * The address of the router fee recipient.
   * This is the address that will receive the fees collected for routing. Router
   */
  routerFeeRecipient: Address;
}<|MERGE_RESOLUTION|>--- conflicted
+++ resolved
@@ -34,29 +34,18 @@
 /**
  * Represents the order book table.
  */
-<<<<<<< HEAD
 export interface Table<T extends string | bigint> {
   bids: [T, T, number][]; // Array of bid levels [price, volume, orders].
   asks: [T, T, number][]; // Array of ask levels [price, volume, orders].
-=======
-export interface Table {
-  bids: [bigint, bigint, number][]; // Array of bid levels [price, volume, orders].
-  asks: [bigint, bigint, number][]; // Array of ask levels [price, volume, orders].
   msg_id: bigint; // The message ID of the snapshot.
->>>>>>> 21baeb35
 }
 
 /**
  * Represents a snapshot of the order book.
  */
-<<<<<<< HEAD
 export interface Snapshot<T extends string | bigint> {
   levels: Table<T>; // The levels of the order book.
   msg_id: string; // The message ID of the snapshot.
-=======
-export interface Snapshot {
-  levels: Table; // The levels of the order book.
->>>>>>> 21baeb35
   time: number; // The timestamp when the snapshot was taken.
   msg_ids_start: string; // The starting message ID of the snapshot.
   msg_ids_end: string; // The ending message ID of the snapshot.
